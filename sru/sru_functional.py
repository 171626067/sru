import os
import sys
import warnings
import math
import torch
import torch.nn as nn
import torch.nn.functional as F
from torch.autograd import Variable

SRU_CPU_kernel = None
SRU_GPU_kernel = None

# load C++ implementation for CPU computation
def _lazy_load_cpu_kernel():
    global SRU_CPU_kernel
    if SRU_CPU_kernel is not None:
        return SRU_CPU_kernel
    try:
        from torch.utils.cpp_extension import load
        cpu_source = os.path.join(os.path.dirname(__file__), "sru_cpu_impl.cpp")
        SRU_CPU_kernel = load(
            name="sru_cpu_impl",
            sources=[cpu_source],
            extra_cflags=['-O3'],
            verbose=False
        )
    except:
        # use Python version instead
        SRU_CPU_kernel = False
    return SRU_CPU_kernel

# load C++ implementation for GPU computation
def _lazy_load_cuda_kernel():
    try:
        from .cuda_functional import SRU_Compute_GPU
    except:
        from cuda_functional import SRU_Compute_GPU
    return SRU_Compute_GPU

def SRU_CPU_class(activation_type,
                    d,
                    bidirectional=False,
                    has_skip_term=True,
                    scale_x=None,
                    mask_pad=None):
    """CPU version of the core SRU computation.

    Has the same interface as SRU_Compute_GPU() but is a regular Python function
    instead of a torch.autograd.Function because we don't implement backward()
    explicitly.

    Args:
        activation_type (int) : 0 (identity), 1 (tanh), 2 (ReLU) or 3 (SeLU).
        d (int) : the dimensionality of the hidden layer
            of the `SRUCell`. This is not named very well; it is
            nonetheless named as such to maintain consistency with
            the GPU compute-kernel constructor.
        bidirectional (bool) : whether or not to use bidirectional `SRUCell`s.
            Default: False.
        has_skip_term (bool) : whether or not to include `(1-r[t])*x[t]` skip-term in h[t]
        scale_x (float) : scaling constant on the highway connection
    """

    def sru_compute_cpu(u, x, weight_c, bias, init=None, mask_c=None):
        """
        An SRU is a recurrent neural network cell comprised of 5 equations, described
        in "Simple Recurrent Units for Highly Parallelizable Recurrence."

        The first 3 of these equations each require a matrix-multiply component,
        i.e. the input vector x_t dotted with a weight matrix W_i, where i is in
        {0, 1, 2}.

        As each weight matrix W is dotted with the same input x_t, we can fuse these
        computations into a single matrix-multiply, i.e. `x_t <dot> stack([W_0, W_1, W_2])`.
        We call the result of this computation `U`.

        sru_compute_cpu() accepts 'u' and 'x' (along with a tensor of biases,
        an initial memory cell `c0`, and an optional dropout mask) and computes
        equations (3) - (7). It returns a tensor containing all `t` hidden states
        (where `t` is the number of elements in our input sequence) and the final
        memory cell `c_T`.
        """

        bidir = 2 if bidirectional else 1
        length = x.size(0) if x.dim() == 3 else 1
        batch = x.size(-2)
        k = u.size(-1) // d // bidir

        sru_cpu_impl = _lazy_load_cpu_kernel()
        if (sru_cpu_impl is not None) and (sru_cpu_impl != False):
            if not torch.is_grad_enabled():
                assert mask_c is None
                cpu_forward = sru_cpu_impl.cpu_bi_forward if bidirectional else \
                              sru_cpu_impl.cpu_forward
                mask_pad_ = torch.FloatTensor() if mask_pad is None else mask_pad.float()
                return cpu_forward(
                    u,
                    x.contiguous(),
                    weight_c,
                    bias,
                    init,
                    mask_pad_,
                    length,
                    batch,
                    d,
                    k,
                    activation_type,
                    has_skip_term,
                    scale_x.item() if scale_x is not None else 1.0
                )
            else:
                warnings.warn("Running SRU on CPU with grad_enabled=True. Are you sure?")
        else:
            warnings.warn("C++ kernel for SRU CPU inference was not loaded. "
                          "Use Python version instead.")

        mask_pad_ = mask_pad.view(length, batch, 1).float() if mask_pad is not None else mask_pad
        u = u.view(length, batch, bidir, d, k)
        forget_wc, reset_wc = weight_c.view(2, bidir, d)
        forget_bias, reset_bias = bias.view(2, bidir, d)

        if not has_skip_term:
            x_prime = None
        elif k == 3:
            x_prime = x.view(length, batch, bidir, d)
            x_prime = x_prime*scale_x if scale_x is not None else x_prime
        else:
            x_prime = u[..., 3]

        h = Variable(x.data.new(length, batch, bidir, d))

        if init is None:
            c_init = Variable(x.data.new(batch, bidir, d).zero_())
        else:
            c_init = init.view(batch, bidir, d)

        c_final = []
        for di in range(bidir):
            if di == 0:
                time_seq = range(length)
            else:
                time_seq = range(length - 1, -1, -1)

            mask_c_ = 1 if mask_c is None else mask_c.view(batch, bidir, d)[:, di, :]
            c_prev = c_init[:, di, :]
            fb, rb = forget_bias[di], reset_bias[di]
            fw, rw = forget_wc[di].expand(batch, d), reset_wc[di].expand(batch, d)
            u0 = u[:, :, di, :, 0].chunk(length)
            u1 = (u[:, :, di, :, 1] + fb).chunk(length)
            u2 = (u[:, :, di, :, 2] + rb).chunk(length)
            if x_prime is not None:
                xp = x_prime[:, :, di, :].chunk(length)

            for t in time_seq:
                forget_t = (u1[t] + c_prev*fw).sigmoid()
                reset_t = (u2[t] + c_prev*rw).sigmoid()
                c_t = u0[t] + (c_prev - u0[t]) * forget_t
                if mask_pad_ is not None:
                    c_t = c_t * (1-mask_pad_[t]) + c_prev * mask_pad_[t]
                c_prev = c_t

                if activation_type == 0:
                    g_c_t = c_t
                elif activation_type == 1:
                    g_c_t = c_t.tanh()
                elif activation_type == 2:
                    g_c_t = nn.functional.relu(c_t)
                else:
                    raise ValueError('Activation type must be 0, 1, or 2, not {}'.format(activation_type))

                if x_prime is not None:
                    h_t = xp[t] + (g_c_t * mask_c_ - xp[t]) * reset_t
                else:
                    h_t = g_c_t * mask_c_ * reset_t
                if mask_pad_ is not None:
                    h_t = h_t * (1-mask_pad_[t])
                h[t, :, di, :] = h_t

            c_final.append(c_t)
        return h.view(length, batch, -1), torch.stack(c_final, dim=1).view(batch, -1)

    return sru_compute_cpu


class SRUCell(nn.Module):
    """
    An SRU cell, i.e. a single recurrent neural network cell,
    as per `LSTMCell`, `GRUCell` and `RNNCell` in PyTorch.

    Args:
        input_size (int) : the number of dimensions in a single
            input sequence element. For example, if the input sequence
            is a sequence of word embeddings, `input_size` is the
            dimensionality of a single word embedding, e.g. 300.
        hidden_size (int) : the dimensionality of the hidden state
            of this cell.
        dropout (float) : a number between 0.0 and 1.0. The amount of dropout
            applied to `g(c_t)` internally in this cell.
        rnn_dropout (float) : the amount of dropout applied to the input of
            this cell.
        use_tanh (bool) : use tanh activation
        is_input_normalized (bool) : whether the input is normalized (e.g. batch norm / layer norm)
        bidirectional (bool) : whether or not to employ a bidirectional cell.
    """

    def __init__(self,
                 input_size,
                 hidden_size,
                 dropout=0,
                 rnn_dropout=0,
                 bidirectional=False,
                 n_proj=0,
                 use_tanh=0,
                 #is_input_normalized=False,
                 highway_bias=0,
                 has_skip_term=True,
                 layer_norm=False,
                 rescale=True,
                 v1=False):

        super(SRUCell, self).__init__()
        self.input_size = input_size
        self.hidden_size = hidden_size  # hidden size per direction
        self.output_size = hidden_size * 2 if bidirectional else hidden_size
        self.rnn_dropout = rnn_dropout
        self.dropout = dropout
        self.bidirectional = bidirectional
        #self.is_input_normalized = is_input_normalized
        self.has_skip_term = has_skip_term
        self.highway_bias = highway_bias
        self.v1 = v1
        self.rescale = rescale
        self.activation_type = 0
        self.activation = 'none'
        if use_tanh:
            self.activation_type = 1
            self.activation = 'tanh'

        # projection dimension
        self.projection_size = 0
        if n_proj > 0 and n_proj < input_size and n_proj < self.output_size:
            self.projection_size = n_proj

        # number of sub-matrices used in SRU
        self.num_matrices = 3
        if has_skip_term and self.input_size != self.output_size:
            self.num_matrices = 4

        # make parameters
        if self.projection_size == 0:
            self.weight = nn.Parameter(torch.Tensor(
                self.input_size,
                self.output_size * self.num_matrices
            ))
        else:
            self.weight_proj = nn.Parameter(torch.Tensor(self.input_size, self.projection_size))
            self.weight = nn.Parameter(torch.Tensor(
                self.projection_size,
                self.output_size * self.num_matrices
            ))
        self.weight_c = nn.Parameter(torch.Tensor(self.output_size * 2))
        self.bias = nn.Parameter(torch.Tensor(self.output_size * 2))

        # scaling constant used in highway connections when rescale=True
        self.register_buffer('scale_x', torch.FloatTensor([0]))

        if layer_norm:
            self.layer_norm = nn.LayerNorm(input_size)
        else:
            self.layer_norm = None
        self.reset_parameters()

    def reset_parameters(self):
        """
        Properly initialize the weights of SRU, following the same recipe as:
            Xavier init:  http://proceedings.mlr.press/v9/glorot10a/glorot10a.pdf
            Kaiming init: https://arxiv.org/abs/1502.01852

        """
        # initialize weights such that E[w_ij]=0 and Var[w_ij]=1/d
        d = self.weight.size(0)
        val_range = (3.0 / d)**0.5
        self.weight.data.uniform_(-val_range, val_range)
        if self.projection_size > 0:
            val_range = (3.0 / self.weight_proj.size(0))**0.5
            self.weight_proj.data.uniform_(-val_range, val_range)

        # initialize bias
        self.bias.data.zero_()
        bias_val, output_size = self.highway_bias, self.output_size
        self.bias.data[output_size:].zero_().add_(bias_val)

        # projection matrix as a tensor of size:
        #    (input_size, bidirection, hidden_size, num_matrices)
        w = self.weight.data.view(d, -1, self.hidden_size, self.num_matrices)
        if not self.v1:
            # intialize weight_c such that E[w]=0 and Var[w]=1
            self.weight_c.data.uniform_(-3.0**0.5, 3.0**0.5)

            # rescale weight_c and the weight of sigmoid gates with a factor of sqrt(0.5)
            w[:, :, :, 1].mul_(0.5**0.5)
            w[:, :, :, 2].mul_(0.5**0.5)
            self.weight_c.data.mul_(0.5**0.5)
        else:
            self.weight_c.data.zero_()
            self.weight_c.requires_grad = False

        # re-scale weights for dropout and normalized input for better gradient flow
        if self.dropout > 0:
            w[:, :, :, 0].mul_((1 - self.dropout)**0.5)
        if self.rnn_dropout > 0:
            w.mul_((1 - self.rnn_dropout)**0.5)

        # making weights smaller when layer norm is used. need more tests
        if self.layer_norm:
            w.mul_(0.1)
            #self.weight_c.data.mul_(0.25)

        self.scale_x.data[0] = 1
        if not (self.rescale and self.has_skip_term):
            return
        # scalar used to properly scale the highway output
        scale_val = (1 + math.exp(bias_val) * 2)**0.5
        self.scale_x.data[0] = scale_val
        if self.num_matrices == 4:
            w[:, :, :, 3].mul_(scale_val)

    def forward(self, input, c0=None, mask_pad=None):
        """
        This method computes `U`. In addition, it computes the remaining components
        in `SRU_Compute_GPU` or `SRU_Compute_CPU` and return the results.
        """

        if input.dim() != 2 and input.dim() != 3:
            raise ValueError("Input must be 2 or 3 dimensional")

        input_size, hidden_size = self.input_size, self.hidden_size
        batch_size = input.size(-2)
        if c0 is None:
            c0 = Variable(input.data.new(
                batch_size, self.output_size
            ).zero_())

        # apply layer norm before activation (i.e. before SRU computation)
        residual = input
        if self.layer_norm:
            input = self.layer_norm(input)

        # apply dropout for multiplication
        if self.training and (self.rnn_dropout > 0):
            mask = self.get_dropout_mask_((batch_size, input_size), self.rnn_dropout)
            input = input * mask.expand_as(input)

        # compute U that's (length, batch_size, output_size, num_matrices)
        U = self.compute_U(input)

        # get the scaling constant; scale_x is a scalar
        scale_val = self.scale_x if self.rescale else None

        # Pytorch Function() doesn't accept NoneType in forward() call.
        # So we put mask_pad as class attribute as a work around
        if input.is_cuda:
            SRU_Compute = _lazy_load_cuda_kernel()(
                self.activation_type,
                hidden_size,
                self.bidirectional,
                self.has_skip_term,
                scale_val,
                mask_pad
            )
        else:
            SRU_Compute = SRU_CPU_class(
                self.activation_type,
                hidden_size,
                self.bidirectional,
                self.has_skip_term,
                scale_val,
                mask_pad
            )

        if self.training and (self.dropout > 0):
            bidir = 2 if self.bidirectional else 1
            mask_c = self.get_dropout_mask_((batch_size, self.output_size), self.dropout)
            h, c = SRU_Compute(U, residual, self.weight_c, self.bias, c0, mask_c)
        else:
            h, c = SRU_Compute(U, residual, self.weight_c, self.bias, c0)

        return h, c

    def compute_U(self, input):
        """
        SRU performs grouped matrix multiplication to transform
        the input (length, batch_size, input_size) into a tensor
        U of size (length, batch_size, output_size, num_matrices)
        """
        # collapse (length, batch_size) into one dimension if necessary
        x = input if input.dim() == 2 else input.contiguous().view(-1, self.input_size)
        if self.projection_size > 0:
            x_projected = x.mm(self.weight_proj)
            U = x_projected.mm(self.weight)
        else:
            U = x.mm(self.weight)
        return U

    def get_dropout_mask_(self, size, p):
        """
        Composes the dropout mask for the `SRUCell`.
        """
        w = self.weight.data
        return Variable(w.new(*size).bernoulli_(1 - p).div_(1 - p))

    def extra_repr(self):
        s = "{input_size}, {hidden_size}"
        if self.projection_size > 0:
            s += ", projection_size={projection_size}"
        if self.dropout > 0:
            s += ", dropout={dropout}"
        if self.rnn_dropout > 0:
            s += ", rnn_dropout={rnn_dropout}"
        if self.bidirectional:
            s += ", bidirectional={bidirectional}"
        if self.highway_bias != 0:
            s += ", highway_bias={highway_bias}"
        if self.activation_type != 0:
            s += ", activation={activation}"
        if self.v1:
            s += ", v1={v1}"
        s += ", rescale={rescale}"
        if not self.has_skip_term:
            s += ", has_skip_term={has_skip_term}"
        if self.layer_norm:
            s += ", layer_norm=True"
        return s.format(**self.__dict__)

    def __repr__(self):
        return "{}({})".format(self.__class__.__name__, self.extra_repr())


class SRU(nn.Module):
    """
    PyTorch SRU model. In effect, simply wraps an arbitrary number of
    contiguous `SRUCell`s, and returns the matrix and hidden states ,
    as well as final memory cell (`c_t`), from the last of these `SRUCell`s.

    Args:
        input_size (int) : the number of dimensions in a single
            input sequence element. For example, if the input sequence
            is a sequence of word embeddings, `input_size` is the
            dimensionality of a single word embedding, e.g. 300.
        hidden_size (int) : the dimensionality of the hidden state
            of the SRU cell.
        num_layers (int) : number of `SRUCell`s to use in the model.
        dropout (float) : a number between 0.0 and 1.0. The amount of dropout
            applied to `g(c_t)` internally in each `SRUCell`.
        rnn_dropout (float) : the amount of dropout applied to the input of
            each `SRUCell`.
        use_tanh (bool) : use tanh activation
        layer_norm (bool) : whether or not to use layer normalization on the output of each layer
        bidirectional (bool) : whether or not to use bidirectional `SRUCell`s.
        is_input_normalized (bool) : whether the input is normalized (e.g. batch norm / layer norm)
        highway_bias (float) : initial bias of the highway gate, typicially <= 0
        nn_rnn_compatible_return (bool) : set to True to change the layout of returned state to match
            that of pytorch nn.RNN, ie (num_layers * num_directions, batch, hidden_size)
            (this will be slower, but can make SRU a dropin replacement for nn.RNN and nn.GRU)
    """

    def __init__(self,
                 input_size,
                 hidden_size,
                 num_layers=2,
                 dropout=0,
                 rnn_dropout=0,
                 bidirectional=False,
                 projection_size=0,
                 use_tanh=False,
                 layer_norm=False,
                 #is_input_normalized=False,
                 highway_bias=0,
                 has_skip_term=True,
                 rescale=False,
                 v1=False,
                 nn_rnn_compatible_return=False):

        super(SRU, self).__init__()
        self.input_size = input_size
        self.hidden_size = hidden_size
        self.output_size = hidden_size * 2 if bidirectional else hidden_size
        self.num_layers = num_layers
        self.dropout = dropout
        self.rnn_dropout = rnn_dropout
        self.projection_size = projection_size
        self.rnn_lst = nn.ModuleList()
        self.bidirectional = bidirectional
        self.use_layer_norm = layer_norm
        self.has_skip_term = has_skip_term
<<<<<<< HEAD
=======
        self.out_size = hidden_size*2 if bidirectional else hidden_size
        self.num_layers = num_layers
        self.num_directions = 2 if bidirectional else 1
        self.nn_rnn_compatible_return = nn_rnn_compatible_return
        if use_tanh + use_relu + use_selu > 1:
            raise ValueError(
                "More than one activation enabled in SRU"
                " (tanh: {}  relu: {}  selu: {})\n".format(use_tanh, use_relu, use_selu)
            )
>>>>>>> 83083fab

        for i in range(num_layers):
            l = SRUCell(
                self.input_size if i == 0 else self.output_size,
                self.hidden_size,
                dropout=dropout if i + 1 != num_layers else 0,
                rnn_dropout=rnn_dropout,
                bidirectional=bidirectional,
                n_proj=projection_size,
                use_tanh=use_tanh,
                #is_input_normalized=is_input_normalized or (i > 0 and self.use_layer_norm),
                layer_norm=layer_norm,
                highway_bias=highway_bias,
                has_skip_term=has_skip_term,
                rescale=rescale,
                v1=v1
            )
            self.rnn_lst.append(l)

    def forward(self, input, c0=None, mask_pad=None):
        """
        Feeds `input` forward through `num_layers` `SRUCell`s, where `num_layers`
        is a parameter on the constructor of this class.

        parameters:
        - input (FloatTensor): (sequence_length, batch_size, input_size)
        - c0 (FloatTensor): (num_layers, batch_size, hidden_size * num_directions)
        - mask_pad (ByteTensor): (sequence_length, batch_size): set to 1 to ignore the value at that position

        input can be packed, which will lead to worse execution speed, but is compatible with many usages
        of nn.RNN.

        Return:
        - prevx: output: FloatTensor, (sequence_length, batch_size, num_directions * hidden_size)
        - lstc_stack: state:
            (FloatTensor): (num_layers, batch_size, num_directions * hidden_size) if not nn_rnn_compatible_return, else
            (FloatTensor): (num_layers * num_directions, batch, hidden_size)
        """

        # unpack packed, if input is packed. packing and then unpacking will be slower than not packing
        # at all, but makes SRU usage compatible with nn.RNN usage
        input_packed = isinstance(input, nn.utils.rnn.PackedSequence)
        if input_packed:
            input, lengths = nn.utils.rnn.pad_packed_sequence(input)
            max_length = lengths.max().item()
            mask_pad = torch.ByteTensor([[0] * l + [1] * (max_length - l) for l in lengths.tolist()]).to(input.device).transpose(0, 1).contiguous()

        # The dimensions of `input` should be: `(sequence_length, batch_size, input_size)`.
        if input.dim() != 3:
            raise ValueError("There must be 3 dimensions for (length, batch_size, input_size)")

        if c0 is None:
            zeros = Variable(input.data.new(
                input.size(1), self.output_size
            ).zero_())
            c0 = [ zeros for i in range(self.num_layers) ]
        else:
            # The dimensions of `c0` should be: `(num_layers, batch_size, hidden_size * dir_)`.
            if c0.dim() != 3:
                raise ValueError("There must be 3 dimensions for (num_layers, batch_size, output_size)")
            c0 = [ x.squeeze(0) for x in c0.chunk(self.num_layers, 0) ]

        prevx = input
        lstc = []
        for i, rnn in enumerate(self.rnn_lst):
            h, c = rnn(prevx, c0[i], mask_pad=mask_pad)
            prevx = h
            lstc.append(c)

<<<<<<< HEAD
        return prevx, torch.stack(lstc)
=======
        if input_packed:
            prevx = nn.utils.rnn.pack_padded_sequence(prevx, lengths, enforce_sorted=False)

        if return_hidden:
            lstc_stack = torch.stack(lstc)
            if self.nn_rnn_compatible_return:
                batch_size = input.size(1)
                lstc_stack = lstc_stack.view(self.num_layers, batch_size, self.num_directions, self.n_out)
                lstc_stack = lstc_stack.transpose(1, 2)
                lstc_stack = lstc_stack.contiguous().view(self.num_layers * self.num_directions, batch_size, self.n_out)
            return prevx, lstc_stack
        else:
            return prevx
>>>>>>> 83083fab

    def reset_parameters(self):
        for rnn in self.rnn_lst:
            rnn.reset_parameters()
<|MERGE_RESOLUTION|>--- conflicted
+++ resolved
@@ -493,18 +493,8 @@
         self.bidirectional = bidirectional
         self.use_layer_norm = layer_norm
         self.has_skip_term = has_skip_term
-<<<<<<< HEAD
-=======
-        self.out_size = hidden_size*2 if bidirectional else hidden_size
-        self.num_layers = num_layers
         self.num_directions = 2 if bidirectional else 1
         self.nn_rnn_compatible_return = nn_rnn_compatible_return
-        if use_tanh + use_relu + use_selu > 1:
-            raise ValueError(
-                "More than one activation enabled in SRU"
-                " (tanh: {}  relu: {}  selu: {})\n".format(use_tanh, use_relu, use_selu)
-            )
->>>>>>> 83083fab
 
         for i in range(num_layers):
             l = SRUCell(
@@ -550,7 +540,8 @@
         if input_packed:
             input, lengths = nn.utils.rnn.pad_packed_sequence(input)
             max_length = lengths.max().item()
-            mask_pad = torch.ByteTensor([[0] * l + [1] * (max_length - l) for l in lengths.tolist()]).to(input.device).transpose(0, 1).contiguous()
+            mask_pad = torch.ByteTensor([[0] * l + [1] * (max_length - l) for l in lengths.tolist()])
+            mask_pad = mask_pad.to(input.device).transpose(0, 1).contiguous()
 
         # The dimensions of `input` should be: `(sequence_length, batch_size, input_size)`.
         if input.dim() != 3:
@@ -574,23 +565,16 @@
             prevx = h
             lstc.append(c)
 
-<<<<<<< HEAD
-        return prevx, torch.stack(lstc)
-=======
         if input_packed:
             prevx = nn.utils.rnn.pack_padded_sequence(prevx, lengths, enforce_sorted=False)
 
-        if return_hidden:
-            lstc_stack = torch.stack(lstc)
-            if self.nn_rnn_compatible_return:
-                batch_size = input.size(1)
-                lstc_stack = lstc_stack.view(self.num_layers, batch_size, self.num_directions, self.n_out)
-                lstc_stack = lstc_stack.transpose(1, 2)
-                lstc_stack = lstc_stack.contiguous().view(self.num_layers * self.num_directions, batch_size, self.n_out)
-            return prevx, lstc_stack
-        else:
-            return prevx
->>>>>>> 83083fab
+        lstc_stack = torch.stack(lstc)
+        if self.nn_rnn_compatible_return:
+            batch_size = input.size(1)
+            lstc_stack = lstc_stack.view(self.num_layers, batch_size, self.num_directions, self.output_size)
+            lstc_stack = lstc_stack.transpose(1, 2).contiguous()
+            lstc_stack = lstc_stack.view(self.num_layers * self.num_directions, batch_size, self.output_size)
+        return prevx, lstc_stack
 
     def reset_parameters(self):
         for rnn in self.rnn_lst:
