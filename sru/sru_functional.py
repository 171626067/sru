--- conflicted
+++ resolved
@@ -550,7 +550,6 @@
         Feeds `input` forward through `num_layers` `SRUCell`s, where `num_layers`
         is a parameter on the constructor of this class.
 
-<<<<<<< HEAD
         parameters:
         - input (FloatTensor): (sequence_length, batch_size, input_size)
         - c0 (FloatTensor): (num_layers, batch_size, hidden_size * num_directions)
@@ -559,18 +558,11 @@
         input can be packed, which will lead to worse execution speed, but is compatible with many usages
         of nn.RNN.
 
-        returns:
-        - prevx (FloatTensor): output, (sequence_length, batch_size, hidden_size)
-        - lstc (FloatTensor): state
-            (num_layers, batch_size, num_directions * hidden_size) if not nn_rnn_compatible_return, else
-            (num_layers * num_directions, batch, hidden_size)
-=======
         Return:
         - prevx: output: FloatTensor, (sequence_length, batch_size, num_directions * hidden_size)
         - lstc_stack: state:
             (FloatTensor): (num_layers, batch_size, num_directions * hidden_size) if not nn_rnn_compatible_return, else
             (FloatTensor): (num_layers * num_directions, batch, hidden_size)
->>>>>>> a2a34afa
         """
 
         # unpack packed, if input is packed. packing and then unpacking will be slower than not packing
